/**
 * Example of how to purchase an asset from the Web.
 *
 * @author Manu Sporny
 *
 * BSD 3-Clause License
 * Copyright (c) 2011-2012 Digital Bazaar, Inc.
 * All rights reserved.
 *
 * Redistribution and use in source and binary forms, with or without
 * modification, are permitted provided that the following conditions are met:
 *
 * Redistributions of source code must retain the above copyright notice,
 * this list of conditions and the following disclaimer.
 *
 * Redistributions in binary form must reproduce the above copyright
 * notice, this list of conditions and the following disclaimer in the
 * documentation and/or other materials provided with the distribution.
 *
 * Neither the name of the Digital Bazaar, Inc. nor the names of its
 * contributors may be used to endorse or promote products derived from
 * this software without specific prior written permission.
 *
 * THIS SOFTWARE IS PROVIDED BY THE COPYRIGHT HOLDERS AND CONTRIBUTORS "AS
 * IS" AND ANY EXPRESS OR IMPLIED WARRANTIES, INCLUDING, BUT NOT LIMITED
 * TO, THE IMPLIED WARRANTIES OF MERCHANTABILITY AND FITNESS FOR A
 * PARTICULAR PURPOSE ARE DISCLAIMED. IN NO EVENT SHALL THE COPYRIGHT
 * HOLDER OR CONTRIBUTORS BE LIABLE FOR ANY DIRECT, INDIRECT, INCIDENTAL,
 * SPECIAL, EXEMPLARY, OR CONSEQUENTIAL DAMAGES (INCLUDING, BUT NOT LIMITED
 * TO, PROCUREMENT OF SUBSTITUTE GOODS OR SERVICES; LOSS OF USE, DATA, OR
 * PROFITS; OR BUSINESS INTERRUPTION) HOWEVER CAUSED AND ON ANY THEORY OF
 * LIABILITY, WHETHER IN CONTRACT, STRICT LIABILITY, OR TORT (INCLUDING
 * NEGLIGENCE OR OTHERWISE) ARISING IN ANY WAY OUT OF THE USE OF THIS
 * SOFTWARE, EVEN IF ADVISED OF THE POSSIBILITY OF SUCH DAMAGE.
 */
var async = require('async');
var program = require('commander');
var config = require('./config.js');
var payswarm = require('../lib/payswarm-client.js');
var prompt = require('prompt');
var request = require('request');

var assetRegistration = {};

assetRegistration.run = function() {
  program
    .version('1.0.0')
    // setup the command line options
    .option('--config <configfile>',
      'The configuration containing public/private keys.')
    .option('--listing <listing_url>',
      'URL for the listing to purchase.')
    .option('--source <account_url>',
      'URL for the financial account to use when purchasing.')
    .option('--authority <authority_url>',
      'The base URL for the authority (default: https://dev.payswarm.com/).')
    .option('--verbose',
      'Print out debugging information to the console (default: false).')
    .parse(process.argv);

  // initialize settings
  var cfgFile = program.config || 'payswarm.cfg';
  var cfg = {};
  var authority = program.authority || 'https://dev.payswarm.com/';
  var verbose = program.verbose || false;

  /*
   * To purchase an asset, the following steps must be performed.
   *
   * 1. Retrieve the listing and generate a hash for the listing.
   * 2. Send a purchase request for the listing and retrieve the receipt.
   */
  async.waterfall([
    function(callback) {
      // read the config file from disk
      config.readConfigFile(cfgFile, callback);
    },
    function(newCfg, callback) {
      cfg = newCfg;
      // overlay the command line configuration data
      if(program.listing) {
        cfg.listingUrl = program.listing;
      }
      if(program.source) {
        cfg.source = program.source;
      }
      callback();
    },
    function(callback) {
      if(cfg.listingUrl) {
        return callback();
      }

      // get the listing purchase URL from stdin if not already specified
      prompt.start();
      prompt.get({
        properties: {
          listingUrl: {
            description: 'Enter the URL of the listing you want to purchase'
          }
        }
      }, function(err, results) {
        if(err) {
          return callback(err);
        }
        cfg.listingUrl = results.listingUrl;
        callback();
      });
    },
    function(callback) {
      if(cfg.source) {
        return callback();
      }

      // get the source financial account for the purchase if not specified
      prompt.start();
      prompt.get({
        properties: {
          source: {
            description: 'Financial account URL (source of funds)'
          }
        }
      }, function(err, results) {
        if(err) {
          return callback(err);
        }
        cfg.source = results.source;
        callback();
      });
    },
    function(callback) {
      // Step #1: Retrieve the listing from the Web
      payswarm.getJsonLd(cfg.listingUrl, {cache: true}, callback);
    },
<<<<<<< HEAD
    function(data, callback) {
      // extract only the listing from the retrieved data
      var listingFrame = {
        '@context': payswarm.createDefaultJsonLdContext(),
        type: 'Listing',
        asset: {'@embed': false},
        license: {'@embed': false},
        signature: {'@embed': true}
      };
      jsonld.frame(data, listingFrame, callback);
    },
    function(framedListing, callback) {
      // FIXME: validate listing
      // extract the listing from the JSON-LD object and set a @context
      var listing = framedListing['@graph'][0];
      listing['@context'] = 'http://purl.org/payswarm/v1';
      callback(null, listing);
    },
=======
>>>>>>> 7415a7e4
    function(listing, callback) {
      // Step #2: Send a purchase request for the listing
      payswarm.purchase(listing, {
        // FIXME: URL should be retrieved via a .well-known/payswarm method
        transactionService: authority + 'transactions',
        customer: cfg.owner,
        source: cfg.source,
        publicKey: cfg.publicKey.id,
        privateKeyPem: cfg.publicKey.privateKeyPem,
        verbose: verbose
      }, callback);
    },
    function(receipt, callback) {
      if(receipt && receipt.type && receipt.type === 'Receipt') {
        if(verbose) {
          console.log('purchase-asset - Purchase successful:',
            JSON.stringify(receipt, null, 2));
        }
        else {
          // print the receipt of sale to the console
          var contract = receipt.contract;
          console.log('Successfully purchased', contract.listing, '...');
          console.log('Transaction ID:', contract.id);
        }
        callback();
      }
      else
      {
        callback(new Error("[purchase-asset.js] receipt:" +
          JSON.stringify(receipt, null, 2)));
      }
    }], function(err) {
    if(err) {
      console.log('Purchase error:', err);
    }
  });
};

// log uncaught exception and exit
process.on('uncaughtException', function(err) {
  console.log(err.toString(), err.stack ? {stack: err.stack} : null);
  process.removeAllListeners('uncaughtException');
  process.exit();
});

// run the program
assetRegistration.run();<|MERGE_RESOLUTION|>--- conflicted
+++ resolved
@@ -39,6 +39,7 @@
 var payswarm = require('../lib/payswarm-client.js');
 var prompt = require('prompt');
 var request = require('request');
+var jsonld = require('jsonld');
 
 var assetRegistration = {};
 
@@ -132,27 +133,6 @@
       // Step #1: Retrieve the listing from the Web
       payswarm.getJsonLd(cfg.listingUrl, {cache: true}, callback);
     },
-<<<<<<< HEAD
-    function(data, callback) {
-      // extract only the listing from the retrieved data
-      var listingFrame = {
-        '@context': payswarm.createDefaultJsonLdContext(),
-        type: 'Listing',
-        asset: {'@embed': false},
-        license: {'@embed': false},
-        signature: {'@embed': true}
-      };
-      jsonld.frame(data, listingFrame, callback);
-    },
-    function(framedListing, callback) {
-      // FIXME: validate listing
-      // extract the listing from the JSON-LD object and set a @context
-      var listing = framedListing['@graph'][0];
-      listing['@context'] = 'http://purl.org/payswarm/v1';
-      callback(null, listing);
-    },
-=======
->>>>>>> 7415a7e4
     function(listing, callback) {
       // Step #2: Send a purchase request for the listing
       payswarm.purchase(listing, {
@@ -166,7 +146,7 @@
       }, callback);
     },
     function(receipt, callback) {
-      if(receipt && receipt.type && receipt.type === 'Receipt') {
+      if(receipt && receipt.type && receipt.type === 'ps:Receipt') {
         if(verbose) {
           console.log('purchase-asset - Purchase successful:',
             JSON.stringify(receipt, null, 2));
